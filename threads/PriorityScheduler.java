--- conflicted
+++ resolved
@@ -213,11 +213,8 @@
 		 */
 		public ThreadState(KThread thread) {
 			this.thread = thread;
-<<<<<<< HEAD
 			this.waitTime = Machine.timer().getTime();
 			effectivePriority = priorityDefault;
-=======
->>>>>>> 24c23016
 			setPriority(priorityDefault);
 		}
 
@@ -236,65 +233,7 @@
 		 * @return the effective priority of the associated thread.
 		 */
 		public int getEffectivePriority() {
-<<<<<<< HEAD
 			return effectivePriority;
-=======
-			// implement me
-			return EffectivePriority;
-		}
-		
-		public void setEffectivePriority(int EffectivePriority) {
-			if (this.EffectivePriority == EffectivePriority)
-				return;
-			int tempEP = this.EffectivePriority ;
-			if(EffectivePriority > this.EffectivePriority || this.waitList0.isEmpty()){        // if the New EP bigger than old one or no waiting queue, directly update without consider the waiting queue
-				this.EffectivePriority = EffectivePriority;
-			}
-			else {
-				int a = this.checklist();                                                   //case: some queues wait for it and a is the highest priority of them
-				if(this.EffectivePriority > a)												//old EP bigger than all queue waiting
-					{
-					if(a > EffectivePriority ){
-						this.EffectivePriority = a;		
-						EffectivePriority=a;
-					}		//new EP smaller than the highest priority then set the highest priority to EP
-					else this.EffectivePriority = EffectivePriority;										//new EP bigger than the highest priority then set the new EP to EP
-				}
-				else this.EffectivePriority = a;
-			}
-			if(!this.masterQueue.isEmpty()&&this.EffectivePriority!=tempEP){ 	//case: someone contains it and it has been changed
-				this.EffectivePriority=tempEP;
-				requeue(EffectivePriority);										// then requeue and update new highest priority
-			}
-		}
-		
-		public void requeue(int EffectivePriority){
-			Iterator itoflink = this.masterQueue.iterator();
-			while (itoflink .hasNext()){
-				PriorityQueue temptree=((PriorityQueue)itoflink.next());
-				temptree.waitQueue1.remove(thread);
-				this.EffectivePriority=EffectivePriority;
-				temptree.waitQueue1.add(thread);
-				int newEffectivePriority=getThreadState(temptree.waitQueue1.first()).EffectivePriority;   //update all priority
-				temptree.HighestPriorityofQueue=newEffectivePriority;
-				if(temptree.WaitingThreadofQueue!=null)
-					getThreadState(temptree.WaitingThreadofQueue).setEffectivePriority(newEffectivePriority);
-			}
-		}
-		
-		public int checklist(){
-			Iterator itoflink = this.waitList0.iterator();
-			int temphighest = 0;
-			while (itoflink .hasNext()){
-				PriorityQueue temptree = ((PriorityQueue)itoflink.next());
-				if(!temptree.waitQueue1.isEmpty()){
-					int temp=temptree.pickNextThread().getEffectivePriority();
-					if(temp > temphighest)
-						temphighest = temp;
-				}
-			}
-			return temphighest;
->>>>>>> 24c23016
 		}
 
 		/**
@@ -365,7 +304,7 @@
 		public long waitTime = Machine.timer().getTime();
 		/** The priority of the associated thread. */
 		protected int priority;
-<<<<<<< HEAD
+    
 		/** The effective priority of the associated thread. */
 		protected int effectivePriority;
 	}
@@ -456,12 +395,6 @@
 			KThread.currentThread().yield();	
 		}
     }
-=======
-		
-		public int EffectivePriority;
-		
-		public LinkedList<PriorityQueue> waitList0 =new LinkedList<PriorityQueue>(); 
 	}
 	
->>>>>>> 24c23016
 }